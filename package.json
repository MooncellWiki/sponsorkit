{
  "name": "@mooncellwiki/sponsorkit",
<<<<<<< HEAD
  "version": "0.10.1",
  "packageManager": "pnpm@8.15.6",
=======
  "type": "module",
  "version": "0.10.1",
  "packageManager": "pnpm@9.0.6",
>>>>>>> 4e46ba57
  "description": "Toolkit for generating sponsors images",
  "author": "StarHeartHunt <starheart233@gmail.com>",
  "license": "MIT",
  "homepage": "https://github.com/MooncellWiki/sponsorkit#readme",
  "repository": {
    "type": "git",
    "url": "git+https://github.com/MooncellWiki/sponsorkit.git"
  },
  "bugs": {
    "url": "https://github.com/MooncellWiki/sponsorkit/issues"
  },
  "keywords": [
    "sponsors",
    "github-sponsors"
  ],
  "sideEffects": false,
  "exports": {
    ".": {
      "types": "./dist/index.d.ts",
      "import": "./dist/index.mjs"
    }
  },
  "main": "./dist/index.mjs",
  "module": "./dist/index.mjs",
  "types": "./dist/index.d.ts",
  "bin": {
    "sponsorkit": "./bin/sponsorkit.mjs"
  },
  "files": [
    "bin",
    "dist"
  ],
  "scripts": {
    "build": "unbuild",
    "stub": "unbuild --stub",
    "dev": "esno src/cli.ts",
    "lint": "eslint .",
    "typecheck": "tsc --noEmit",
    "prepublishOnly": "nr build",
    "release": "bumpp && pnpm publish"
  },
  "dependencies": {
    "consola": "^3.2.3",
    "csv-parse": "^5.5.5",
<<<<<<< HEAD
    "datauri": "^4.1.0",
    "dotenv": "^16.4.5",
    "node-html-parser": "^6.1.13",
    "ofetch": "^1.3.4",
    "picocolors": "^1.0.0",
    "sharp": "^0.33.3",
    "unconfig": "^0.3.12",
    "yargs": "^17.7.2"
  },
  "devDependencies": {
    "@antfu/eslint-config": "^2.12.2",
    "@antfu/ni": "^0.21.12",
    "@antfu/utils": "^0.7.7",
    "@types/node": "^20.12.5",
    "@types/yargs": "^17.0.32",
    "bumpp": "^9.4.0",
    "eslint": "^8.57.0",
    "esno": "^4.7.0",
    "jiti": "^1.21.0",
    "typescript": "^5.4.4",
    "unbuild": "^2.0.0",
    "vite": "^5.2.8",
    "vitest": "^1.4.0"
=======
    "d3-hierarchy": "^3.1.2",
    "dotenv": "^16.4.5",
    "node-html-parser": "^6.1.13",
    "ofetch": "^1.3.4",
    "p-limit": "^5.0.0",
    "picocolors": "^1.0.0",
    "sharp": "^0.33.3",
    "unconfig": "^0.3.13",
    "yargs": "^17.7.2"
  },
  "devDependencies": {
    "@antfu/eslint-config": "^2.16.1",
    "@antfu/ni": "^0.21.12",
    "@antfu/utils": "^0.7.7",
    "@types/d3-hierarchy": "^3.1.7",
    "@types/node": "^20.12.8",
    "@types/yargs": "^17.0.32",
    "bumpp": "^9.4.1",
    "eslint": "^9.1.1",
    "esno": "^4.7.0",
    "jiti": "^1.21.0",
    "typescript": "^5.4.5",
    "unbuild": "^2.0.0",
    "vite": "^5.2.11",
    "vitest": "^1.5.3"
  },
  "resolutions": {
    "@mooncellwiki/sponsorkit": "workspace:*"
>>>>>>> 4e46ba57
  }
}<|MERGE_RESOLUTION|>--- conflicted
+++ resolved
@@ -1,13 +1,8 @@
 {
   "name": "@mooncellwiki/sponsorkit",
-<<<<<<< HEAD
-  "version": "0.10.1",
-  "packageManager": "pnpm@8.15.6",
-=======
   "type": "module",
   "version": "0.10.1",
   "packageManager": "pnpm@9.0.6",
->>>>>>> 4e46ba57
   "description": "Toolkit for generating sponsors images",
   "author": "StarHeartHunt <starheart233@gmail.com>",
   "license": "MIT",
@@ -52,31 +47,6 @@
   "dependencies": {
     "consola": "^3.2.3",
     "csv-parse": "^5.5.5",
-<<<<<<< HEAD
-    "datauri": "^4.1.0",
-    "dotenv": "^16.4.5",
-    "node-html-parser": "^6.1.13",
-    "ofetch": "^1.3.4",
-    "picocolors": "^1.0.0",
-    "sharp": "^0.33.3",
-    "unconfig": "^0.3.12",
-    "yargs": "^17.7.2"
-  },
-  "devDependencies": {
-    "@antfu/eslint-config": "^2.12.2",
-    "@antfu/ni": "^0.21.12",
-    "@antfu/utils": "^0.7.7",
-    "@types/node": "^20.12.5",
-    "@types/yargs": "^17.0.32",
-    "bumpp": "^9.4.0",
-    "eslint": "^8.57.0",
-    "esno": "^4.7.0",
-    "jiti": "^1.21.0",
-    "typescript": "^5.4.4",
-    "unbuild": "^2.0.0",
-    "vite": "^5.2.8",
-    "vitest": "^1.4.0"
-=======
     "d3-hierarchy": "^3.1.2",
     "dotenv": "^16.4.5",
     "node-html-parser": "^6.1.13",
@@ -105,6 +75,5 @@
   },
   "resolutions": {
     "@mooncellwiki/sponsorkit": "workspace:*"
->>>>>>> 4e46ba57
   }
 }